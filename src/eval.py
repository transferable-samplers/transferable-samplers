--- conflicted
+++ resolved
@@ -106,13 +106,7 @@
     state_dict_hf_path = cfg.get("state_dict_hf_path")
 
     # Ensure exactly one of ckpt_path or state_dict_hf_path is provided (XOR)
-<<<<<<< HEAD
-    assert (ckpt_path is None) ^ (state_dict_hf_path is None), (
-        "You must provide one of ckpt_path or state_dict_hf_path"
-    )
-=======
     assert (ckpt_path is None) ^ (state_dict_hf_path is None), "You must provide one of ckpt_path or state_dict_hf_path"
->>>>>>> 0bfb5e12
 
     if state_dict_hf_path is not None:
         # Provided a remote state dict path
